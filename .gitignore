# setuptools-scm
nitransforms/_version.py

# Byte-compiled / optimized / DLL files
__pycache__/
*.py[cod]
*$py.class
.pytest_cache/

# C extensions
*.so
*.c

# Distribution / packaging
.Python
env/
# build/ # commented due to some strangeness with Docker/circle setup
develop-eggs/
dist/
build/lib*
build/temp*
downloads/
eggs/
.eggs/
lib/
lib64/
parts/
sdist/
var/
*.egg-info/
.installed.cfg
*.egg

# PyInstaller
#  Usually these files are written by a python script from a template
#  before PyInstaller builds the exe, so as to inject date/other infos into it.
*.manifest
*.spec

# Installer logs
pip-log.txt
pip-delete-this-directory.txt

# Unit test / coverage reports
htmlcov/
.tox/
.coverage
.coverage.*
.cache
nosetests.xml
coverage.xml
*,cover
.hypothesis/

# Translations
*.mo
*.pot

# Django stuff:
*.log

# Sphinx documentation
docs/_build/
build/

# PyBuilder
target/

#Ipython Notebook
.ipynb_checkpoints

# pycharm project settings
.idea

# Spyder project settings
.spyderproject
.spyproject

auth/
secrets.py
local_settings.py

*.swp
.vscode/
<<<<<<< HEAD

=======
>>>>>>> 76832f5b
.DS_Store<|MERGE_RESOLUTION|>--- conflicted
+++ resolved
@@ -82,8 +82,4 @@
 
 *.swp
 .vscode/
-<<<<<<< HEAD
-
-=======
->>>>>>> 76832f5b
 .DS_Store