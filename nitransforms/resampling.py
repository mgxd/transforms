--- conflicted
+++ resolved
@@ -25,12 +25,6 @@
 SERIALIZE_VOLUME_WINDOW_WIDTH : int = 8
 """Minimum number of volumes to automatically serialize 4D transforms."""
 
-<<<<<<< HEAD
-class NotImplementedWarning(UserWarning):
-    """A custom class for warnings."""
-
-=======
->>>>>>> 6292daf1
 
 def apply(
     transform,
@@ -104,36 +98,14 @@
 
     data = np.asanyarray(spatialimage.dataobj)
     data_nvols = 1 if data.ndim < 4 else data.shape[-1]
-<<<<<<< HEAD
+
     xfm_nvols = len(transform)
 
     if data_nvols == 1 and xfm_nvols > 1:
         data = data[..., np.newaxis]
     elif data_nvols != xfm_nvols:
         raise ValueError(
-            "The fourth dimension of the data does not match the tranform's shape."
-        )
-
-    serialize_nvols = serialize_nvols if serialize_nvols and serialize_nvols > 1 else np.inf
-    serialize_4d = max(data_nvols, xfm_nvols) > serialize_nvols
-    if serialize_4d:
-        warn(
-            "4D transforms serialization into 3D+t not implemented",
-            NotImplementedWarning,
-            stacklevel=2,
-=======
-
-    if type(transform) == Affine or type(transform) == LinearTransformsMapping:
-        xfm_nvols = len(transform)
-    else:
-        xfm_nvols = transform.ndim
-
-    if data.ndim < transform.ndim:
-        data = data[..., np.newaxis]
-    elif data_nvols > 1 and data_nvols != xfm_nvols:
-        raise ValueError(
             "The fourth dimension of the data does not match the transform's shape."
->>>>>>> 6292daf1
         )
 
     serialize_nvols = serialize_nvols if serialize_nvols and serialize_nvols > 1 else np.inf
