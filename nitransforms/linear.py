--- conflicted
+++ resolved
@@ -190,38 +190,22 @@
         if self._reference:
             self.reference._to_hdf5(x5_root.create_group("Reference"))
 
-<<<<<<< HEAD
-        return #nothing?
-=======
         return  # nothing?
->>>>>>> 19bc3531
 
     def _x5group_affine(self, TransformGroup):
         """Create group "0" for affine in x5_root/TransformGroup/ according to x5 file format"""
         aff = TransformGroup.create_group("0")
-<<<<<<< HEAD
-        aff.attrs["Type"] = "affine" #Should have shape {scalar}
-        aff.attrs["Metadata"] = 'metadata' #This is a draft for metadata. Should have shape {scalar}
-        aff.create_dataset("Transform", data=[self._matrix]) #Should have shape {3,4}
-        aff.create_dataset("Inverse", data=[(~self).matrix]) #Should have shape {4,3}
-=======
         aff.attrs["Type"] = "affine"  # Should have shape {scalar}
         aff.attrs["Metadata"] = (
             "metadata"  # This is a draft for metadata. Should have shape {scalar}
         )
         aff.create_dataset("Transform", data=[self._matrix])  # Should have shape {3,4}
         aff.create_dataset("Inverse", data=[(~self).matrix])  # Should have shape {4,3}
->>>>>>> 19bc3531
         return aff
 
     def _x5group_domain(self, x, transform):
         """Create group "Domain" in x5_root/TransformGroup/0/ according to x5 file format"""
         coords = transform.create_group("Domain")
-<<<<<<< HEAD
-        coords.attrs["Grid"] = "grid" #How do I interpet this 'grid'? Should have shape {scalar}
-        coords.create_dataset("Size", data=_as_homogeneous(x, dim=self._matrix.shape[0] - 1).T) #Should have shape {3}
-        coords.create_dataset("Mapping", data=[self.map(self, x)]) #Should have shape {4,4}
-=======
         coords.attrs["Grid"] = (
             "grid"  # How do I interpet this 'grid'? Should have shape {scalar}
         )
@@ -231,7 +215,6 @@
         coords.create_dataset(
             "Mapping", data=[self.map(self, x)]
         )  # Should have shape {4,4}
->>>>>>> 19bc3531
         return coords
 
     def to_filename(self, filename, fmt="X5", moving=None):
