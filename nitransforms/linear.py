--- conflicted
+++ resolved
@@ -145,15 +145,9 @@
 
     @property
     def ndim(self):
-<<<<<<< HEAD
         """Access the dimensions of this affine."""
         return self._matrix.ndim + 1
-    
-=======
-        """Access the internal representation of this affine."""
-        return self._matrix.ndim + 1
-
->>>>>>> 592f91ba
+
     def map(self, x, inverse=False):
         r"""
         Apply :math:`y = f(x)`.
