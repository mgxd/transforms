--- conflicted
+++ resolved
@@ -1,10 +1,6 @@
 # emacs: -*- mode: python-mode; py-indent-offset: 4; indent-tabs-mode: nil -*-
 # vi: set ft=python sts=4 ts=4 sw=4 et:
 """Read and write transforms."""
-<<<<<<< HEAD
-=======
-
->>>>>>> 19bc3531
 from nitransforms.io import afni, fsl, itk, lta, x5
 from nitransforms.io.base import TransformIOError, TransformFileError
 
@@ -26,11 +22,7 @@
     "fs": (lta, "FSLinearTransform"),
     "fsl": (fsl, "FSLLinearTransform"),
     "afni": (afni, "AFNILinearTransform"),
-<<<<<<< HEAD
-    "x5": (x5, "X5Transform")
-=======
     "x5": (x5, "X5Transform"),
->>>>>>> 19bc3531
 }
 
 
