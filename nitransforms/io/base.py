--- conflicted
+++ resolved
@@ -13,19 +13,6 @@
 def get_xfm_filetype(xfm_file):
     path = Path(xfm_file)
     ext = path.suffix
-<<<<<<< HEAD
-    if ext == '.gz' and path.name.endswith('.nii.gz'):
-        return 'nifti'
-    
-    file_types = {
-        '.nii': 'nifti',
-        '.h5': 'hdf5',
-        '.x5': 'x5',
-        '.txt': 'txt',
-        '.mat': 'txt'
-    }
-    return file_types.get(ext, 'unknown')
-=======
     if ext == ".gz" and path.name.endswith(".nii.gz"):
         return "nifti"
 
@@ -38,7 +25,6 @@
     }
     return file_types.get(ext, "unknown")
 
->>>>>>> 19bc3531
 
 def gather_fields(x5=None, hdf5=None, nifti=None, shape=None, affine=None, header=None):
     xfm_fields = {
@@ -47,18 +33,11 @@
         "nifti": nifti,
         "header": header,
         "shape": shape,
-<<<<<<< HEAD
-        "affine": affine
-    }
-    return xfm_fields
-
-=======
         "affine": affine,
     }
     return xfm_fields
 
 
->>>>>>> 19bc3531
 def load_nifti(nifti_file):
     nifti_xfm = nb.load(nifti_file)
     xfm_data = nifti_xfm.get_fdata()
@@ -67,51 +46,12 @@
     header = getattr(nifti_xfm, "header", None)
     return gather_fields(nifti=xfm_data, shape=shape, affine=affine, header=header)
 
-<<<<<<< HEAD
-=======
-
->>>>>>> 19bc3531
 def load_hdf5(hdf5_file):
     storage = {}
 
     def get_hdf5_items(name, x5_root):
         if isinstance(x5_root, h5py.Dataset):
             storage[name] = {
-<<<<<<< HEAD
-                'type': 'dataset',
-                'attrs': dict(x5_root.attrs),
-                'shape': x5_root.shape,
-                'data': x5_root[()]
-            } 
-        elif isinstance(x5_root, h5py.Group):
-            storage[name] = {
-                'type': 'group',
-                'attrs': dict(x5_root.attrs),
-                'members': {}
-            }
-
-    with h5py.File(hdf5_file, 'r') as f:
-        f.visititems(get_hdf5_items)
-    if storage:
-        hdf5_storage = {'hdf5': storage}
-    return hdf5_storage
-
-def load_x5(x5_file):
-    load_hdf5(x5_file)
-
-def load_mat(mat_file):
-    affine_matrix = np.loadtxt(mat_file)
-    affine = nb.affines.from_matvec(affine_matrix[:,:3], affine_matrix[:,3])
-    return gather_fields(affine=affine)
-
-def xfm_loader(xfm_file):
-    loaders = {
-        'nifti': load_nifti,
-        'hdf5': load_hdf5,
-        'x5': load_x5,
-        'txt': load_mat,
-        'mat': load_mat
-=======
                 "type": "dataset",
                 "attrs": dict(x5_root.attrs),
                 "shape": x5_root.shape,
@@ -148,7 +88,6 @@
         "x5": load_x5,
         "txt": load_mat,
         "mat": load_mat,
->>>>>>> 19bc3531
     }
     xfm_filetype = get_xfm_filetype(xfm_file)
     loader = loaders.get(xfm_filetype)
@@ -156,10 +95,6 @@
         raise ValueError(f"Unsupported file type: {xfm_filetype}")
     return loader(xfm_file)
 
-<<<<<<< HEAD
-=======
-
->>>>>>> 19bc3531
 def to_filename(self, filename, fmt="X5"):
     """Store the transform in BIDS-Transforms HDF5 file format (.x5)."""
     with h5py.File(filename, "w") as out_file:
@@ -170,21 +105,12 @@
 
     return filename
 
-<<<<<<< HEAD
-=======
-
->>>>>>> 19bc3531
 def _to_hdf5(self, x5_root):
     """Serialize this object into the x5 file format."""
     transform_group = x5_root.create_group("TransformGroup")
 
     """Group '0' containing Affine transform"""
     transform_0 = transform_group.create_group("0")
-<<<<<<< HEAD
-    
-=======
-
->>>>>>> 19bc3531
     transform_0.attrs["Type"] = "Affine"
     transform_0.create_dataset("Transform", data=self._affine)
     transform_0.create_dataset("Inverse", data=np.linalg.inv(self._affine))
@@ -194,18 +120,11 @@
 
     """sub-group 'Domain' contained within group '0' """
     domain_group = transform_0.create_group("Domain")
-<<<<<<< HEAD
-    #domain_group.attrs["Grid"] = self._grid
-    #domain_group.create_dataset("Size", data=_as_homogeneous(self._reference.shape))
-    #domain_group.create_dataset("Mapping", data=self.mapping)
-    
-=======
     # domain_group.attrs["Grid"] = self._grid
     # domain_group.create_dataset("Size", data=_as_homogeneous(self._reference.shape))
     # domain_group.create_dataset("Mapping", data=self.mapping)
 
 
->>>>>>> 19bc3531
 def _from_x5(self, x5_root):
     variables = {}
 
@@ -217,11 +136,6 @@
     _mapping = variables["TransformGroup/0/Domain/Mapping"]
 
     return _transform, _inverse, _size, _map
-<<<<<<< HEAD
-    
-=======
-
->>>>>>> 19bc3531
 
 class TransformIOError(IOError):
     """General I/O exception while reading/writing transforms."""
